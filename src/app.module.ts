import { Module } from '@nestjs/common';
import { ConfigModule } from '@nestjs/config';
import { TerminusModule } from '@nestjs/terminus';

import { HealthCommand } from './commands/health.command';
import { AuthModule } from './modules/auth/auth.module';
<<<<<<< HEAD
import { InfoModule } from './modules/info/info.module';
=======
import { ContextModule } from './modules/context/context.module';
import { DeployModule } from './modules/deploy/deploy.module';
>>>>>>> 255c41e4

@Module({
  imports: [
    ConfigModule.forRoot({
      isGlobal: true,
      envFilePath: ['.env.local', '.env'],
    }),
    TerminusModule,
    AuthModule,
<<<<<<< HEAD
    InfoModule,
=======
    ContextModule,
    DeployModule,
>>>>>>> 255c41e4
  ],
  providers: [HealthCommand],
})
export class AppModule {}<|MERGE_RESOLUTION|>--- conflicted
+++ resolved
@@ -4,12 +4,9 @@
 
 import { HealthCommand } from './commands/health.command';
 import { AuthModule } from './modules/auth/auth.module';
-<<<<<<< HEAD
 import { InfoModule } from './modules/info/info.module';
-=======
 import { ContextModule } from './modules/context/context.module';
 import { DeployModule } from './modules/deploy/deploy.module';
->>>>>>> 255c41e4
 
 @Module({
   imports: [
@@ -19,12 +16,9 @@
     }),
     TerminusModule,
     AuthModule,
-<<<<<<< HEAD
     InfoModule,
-=======
     ContextModule,
     DeployModule,
->>>>>>> 255c41e4
   ],
   providers: [HealthCommand],
 })
